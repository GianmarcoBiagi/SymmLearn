--- conflicted
+++ resolved
@@ -105,10 +105,9 @@
 
 
 function (layer::G1Layer)(x::AbstractMatrix{Float32})
-<<<<<<< HEAD
     # x: (n_batch, n_neighbors)
     n_batch, n_neighbors = size(x)
-    n_features = length(layer.W_eta)
+    n_features = size(layer.W_eta, 1)
 
     output = zeros(Float32, n_features, n_batch)
 
@@ -124,32 +123,6 @@
         end
     end
 
-=======
-    n_batch, n_neighbors = size(x)
-    n_features = size(layer.W_eta, 1)
-
-    # Output preallocato
-    output = zeros(Float32, n_features, n_batch)
-    
-    # Loop esplicito sui batch e sui features
-    for b in 1:n_batch
-        for f in 1:n_features
-            acc = 0.0f0
-            W_eta_f = layer.W_eta[f]
-            W_Fs_f  = layer.W_Fs[f]
-            
-            for n in 1:n_neighbors
-                r = x[b, n]
-                fc_r = fc(r, layer.cutoff)
-                diff = r - W_Fs_f
-                acc +=  layer.charge * fc_r * exp(-diff * diff * W_eta_f)
-            end
-            
-            output[f, b] = acc
-        end
-    end
-    
->>>>>>> f487387e
     return output
 end
 
@@ -208,18 +181,14 @@
 
 
 
-<<<<<<< HEAD
 function distance_matrix_layer(input::Vector{AtomInput})
     ϵ = Float32(1e-7)
     
     N_atoms = size(input, 1)
 
-=======
->>>>>>> f487387e
 
     output = Vector{G1Input}(undef, N_atoms)
 
-<<<<<<< HEAD
     for i in 1:N_atoms
         xi, yi, zi = input[i].coord[1:3]
         distances = Matrix{Float32}(undef, (1 , N_atoms-1))
@@ -300,26 +269,6 @@
                 outputs[b, i, j, :] = grad_i
                 outputs[b, j+1, i, :] = grad_j
             end
-=======
-function distance_matrix_layer(input::Vector{AtomInput})
-    ϵ = Float32(1e-7)
-    N = length(input)
-    output = Vector{G1Input}(undef, N)
-
-    for i in 1:N
-        xi, yi, zi = input[i].coord[1:3]
-        distances = Vector{Float32}(undef, N-1)
-        idx = 1
-
-        @inbounds for j in 1:N
-            if j == i
-                continue
-            end
-            xj, yj, zj = input[j].coord[1:3]
-            dx, dy, dz = xj - xi, yj - yi, zj - zi
-            distances[idx] = sqrt(dx*dx + dy*dy + dz*dz + ϵ)
-            idx += 1
->>>>>>> f487387e
         end
     end
 
@@ -369,18 +318,15 @@
                 grad_j = zeros(Float32, 3)
             end
 
-<<<<<<< HEAD
             # Store derivatives
             outputs[i, j, :] = grad_i
             outputs[j+1, i, :] = grad_j
         end
-=======
-        output[i] = G1Input(input[i].species, distances)
->>>>>>> f487387e
     end
 
     return outputs
 end
+
 
 
 
@@ -398,37 +344,15 @@
 
 
 
-<<<<<<< HEAD
 function build_branch(Atom_name::String, G1_number::Int, R_cutoff::Float32 , depth::Int)
-=======
-function build_branch_1(Atom_name::String, G1_number::Int, R_cutoff::Float32)
->>>>>>> f487387e
     ion_charge = element_to_charge[Atom_name]
     if depth == 2
     return Chain(
         G1Layer(G1_number, R_cutoff, Float32(ion_charge)),
-<<<<<<< HEAD
         Dense(G1_number, 15, tanh), 
         Dense(15, 10, tanh),
         Dense(10, 5, tanh),
         Dense(5, 1)
-=======
-        Dense(G1_number, 4,tanh),     
-        Dense(4, 3,tanh),  
-        Dense(3,3,tanh),
-        Dense(3, 1) 
-    )
-end
-
-function build_branch_2(Atom_name::String, G1_number::Int, R_cutoff::Float32)
-    ion_charge = element_to_charge[Atom_name]
-    return Chain(
-        G1Layer(G1_number, R_cutoff, Float32(ion_charge)),
-        Dense(G1_number, 16, tanh),
-        Dense(16, 8, tanh),
-        Dense(8, 4, tanh),
-        Dense(4, 1)
->>>>>>> f487387e
     )
     elseif depth == 1
 
@@ -464,25 +388,13 @@
 - `species_models::Vector{Chain}`: Array of models, ready for Enzyme differentiation.
 """
 function build_species_models(unique_species::Vector{String}, species_idx::Dict{String,Int}, 
-<<<<<<< HEAD
                               G1_number::Int, R_cutoff::Float32 ; depth = 2::Int)
-=======
-                              G1_number::Int, R_cutoff::Float32 ; depth=2::Int)
->>>>>>> f487387e
     n_species = length(unique_species)
     species_models = Vector{Chain}(undef, n_species)
     
     for spec in unique_species
         idx = species_idx[spec]
-<<<<<<< HEAD
         species_models[idx] = build_branch(spec, G1_number, R_cutoff , depth)
-=======
-        if depth == 2
-            species_models[idx] = build_branch_2(spec, G1_number, R_cutoff)
-        elseif depth == 1
-            species_models[idx] = build_branch_1(spec, G1_number, R_cutoff)
-        end
->>>>>>> f487387e
     end
     
     return species_models
@@ -502,7 +414,6 @@
 # Returns
 - `outputs::Vector{Float32}`: Output of the correct model for each atom.
 """
-<<<<<<< HEAD
 function dispatch(distances::Vector{G1Input}, species_models::Vector{Chain})
 
 
@@ -516,22 +427,13 @@
         distance = distances[i]
         model = species_models[distance.species]
         outputs[i] = model(distance.dist)[1]  # assuming model outputs a 1-element vector
-=======
-
-function dispatch(atoms, species_models)
-    # Normalize input to a matrix: (batches x n_atoms)
-    if isa(atoms, Vector{Vector{AtomInput}})
-        atoms = reshape(atoms, 1, :)
-        single_batch = true
-    else
-        single_batch = false
->>>>>>> f487387e
-    end
-
-    n_batches = size(atoms, 1)
-    n_atoms = length(atoms[1])
-
-<<<<<<< HEAD
+    end
+
+    outputs = sum(outputs)
+
+    return outputs
+end
+
 function dispatch(distances::Matrix{G1Input}, species_models::Vector{Chain})
     
     
@@ -540,15 +442,6 @@
     outputs = Matrix{Float32}(undef, (n_batches , n_atoms))
 
     @inbounds for i in 1:n_atoms
-        distance = distances[: , i]
-=======
-    # Preallocate outputs
-    outputs = Array{Float32}(undef, n_batches, n_atoms)
-
-    # Compute distances once
-    distances = distance_matrix_layer(atoms)  # returns Matrix{G1Input} (n_batches, n_atoms)
-
-    @inbounds for i in 1:n_atoms
         # All batches for atom i
         distance_col = distances[:, i]
 
@@ -558,7 +451,6 @@
         # Preallocate buffer for model input
         n_neighbors = length(distance_col[1].dist)
         batch_input = Array{Float32}(undef, n_batches, n_neighbors)
->>>>>>> f487387e
 
         # Fill buffer without dynamic concatenation
         for b in 1:n_batches
@@ -570,24 +462,15 @@
 
     end
 
-<<<<<<< HEAD
     final_outputs = dropdims(sum(outputs, dims = 2); dims=2)
-=======
-    # Sum over atoms
-    final_outputs = sum(outputs, dims=2)
->>>>>>> f487387e
 
     return single_batch ? final_outputs[1] : final_outputs
 end
 
-<<<<<<< HEAD
 function dispatch_wd(atoms, species_models::Vector{Chain})
 
     distance = distance_matrix_layer(atoms)
 
     return(dispatch(distance , species_models))
 
-end
-=======
-
->>>>>>> f487387e
+end